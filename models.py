# coding: utf-8
import numpy as np
import scipy.sparse as sp
import torch
import torch.nn as nn
import torch.nn.functional as F
from torch.nn.utils.rnn import pack_padded_sequence, pad_packed_sequence
from torch.autograd import Variable
from layers import MLP, EraseAddGate, MLPEncoder, MLPDecoder, ScaledDotProductAttention
from utils import gumbel_softmax

# Graph-based Knowledge Tracing: Modeling Student Proficiency Using Graph Neural Network.
# For more information, please refer to https://dl.acm.org/doi/10.1145/3350546.3352513
# Author: jhljx
# Email: jhljx8918@gmail.com


class GKT(nn.Module):

<<<<<<< HEAD
    def __init__(self, concept_num, hidden_dim, embedding_dim, edge_type_num, graph_type, graph=None, graph_model=None, dropout=0.5, bias=True, binary=False, has_cuda=False):
=======
    def __init__(self, concept_num, hidden_dim, embedding_dim, edge_type_num, graph_type, graph=None, graph_model=None, dropout=0.5, bias=True, res_len=2):
>>>>>>> 5145cecc
        super(GKT, self).__init__()
        self.concept_num = concept_num
        self.hidden_dim = hidden_dim
        self.embedding_dim = embedding_dim
        self.edge_type_num = edge_type_num
<<<<<<< HEAD
        self.res_len = 2 if binary else 12
        self.has_cuda = has_cuda
=======
        self.res_len = res_len
>>>>>>> 5145cecc

        assert graph_type in ['Dense', 'Transition', 'DKT', 'PAM', 'MHA', 'VAE']
        self.graph_type = graph_type
        if graph_type in ['Dense', 'Transition', 'DKT']:
            assert edge_type_num == 2
            assert graph is not None and graph_model is None
            self.graph = nn.Parameter(graph)  # [concept_num, concept_num]
            self.graph.requires_grad = False  # fix parameter
            self.graph_model = graph_model
        else:  # ['PAM', 'MHA', 'VAE']
            assert graph is None
            self.graph = graph  # None
            if graph_type == 'PAM':
                assert graph_model is None
                self.graph = nn.Parameter(torch.rand(concept_num, concept_num))
            else:
                assert graph_model is not None
            self.graph_model = graph_model

        # one-hot feature and question
        one_hot_feat = torch.eye(self.res_len * self.concept_num)
        self.one_hot_feat = one_hot_feat.cuda() if self.has_cuda else one_hot_feat
        self.one_hot_q = torch.eye(self.concept_num, device=self.one_hot_feat.device)
        zero_padding = torch.zeros(1, self.concept_num, device=self.one_hot_feat.device)
        self.one_hot_q = torch.cat((self.one_hot_q, zero_padding), dim=0)
        # concept and concept & response embeddings
        self.emb_x = nn.Embedding(self.res_len * concept_num, embedding_dim)
        # last embedding is used for padding, so dim + 1
        self.emb_c = nn.Embedding(concept_num + 1, embedding_dim, padding_idx=-1)

        # f_self function and f_neighbor functions
        mlp_input_dim = hidden_dim + embedding_dim
        self.f_self = MLP(mlp_input_dim, hidden_dim, hidden_dim, dropout=dropout, bias=bias)
        self.f_neighbor_list = nn.ModuleList()
        if graph_type in ['Dense', 'Transition', 'DKT', 'PAM']:
            # f_in and f_out functions
            self.f_neighbor_list.append(MLP(2 * mlp_input_dim, hidden_dim, hidden_dim, dropout=dropout, bias=bias))
            self.f_neighbor_list.append(MLP(2 * mlp_input_dim, hidden_dim, hidden_dim, dropout=dropout, bias=bias))
        else:  # ['MHA', 'VAE']
            for i in range(edge_type_num):
                self.f_neighbor_list.append(MLP(2 * mlp_input_dim, hidden_dim, hidden_dim, dropout=dropout, bias=bias))

        # Erase & Add Gate
        self.erase_add_gate = EraseAddGate(hidden_dim, concept_num)
        # Gate Recurrent Unit
        self.gru = nn.GRUCell(hidden_dim, hidden_dim, bias=bias)
        # prediction layer
        self.predict = nn.Linear(hidden_dim, 1, bias=bias)

    # Aggregate step, as shown in Section 3.2.1 of the paper
    def _aggregate(self, xt, qt, ht, batch_size):
        r"""
        Parameters:
            xt: input one-hot question answering features at the current timestamp
            qt: question indices for all students in a batch at the current timestamp
            ht: hidden representations of all concepts at the current timestamp
            batch_size: the size of a student batch
        Shape:
            xt: [batch_size]
            qt: [batch_size]
            ht: [batch_size, concept_num, hidden_dim]
            tmp_ht: [batch_size, concept_num, hidden_dim + embedding_dim]
        Return:
            tmp_ht: aggregation results of concept hidden knowledge state and concept(& response) embedding
        """
        qt_mask = torch.ne(qt, -1)  # [batch_size], qt != -1
        x_idx_mat = torch.arange(self.res_len * self.concept_num, device=xt.device)
        x_embedding = self.emb_x(x_idx_mat)  # [res_len * concept_num, embedding_dim]
        masked_feat = F.embedding(xt[qt_mask], self.one_hot_feat)  # [mask_num, res_len * concept_num]
        res_embedding = masked_feat.mm(x_embedding)  # [mask_num, embedding_dim]
        mask_num = res_embedding.shape[0]

        concept_idx_mat = self.concept_num * torch.ones((batch_size, self.concept_num), device=xt.device).long()
        concept_idx_mat[qt_mask, :] = torch.arange(self.concept_num, device=xt.device)
        concept_embedding = self.emb_c(concept_idx_mat)  # [batch_size, concept_num, embedding_dim]

        index_tuple = (torch.arange(mask_num, device=xt.device), qt[qt_mask].long())
        concept_embedding[qt_mask] = concept_embedding[qt_mask].index_put(index_tuple, res_embedding)
        tmp_ht = torch.cat((ht, concept_embedding), dim=-1)  # [batch_size, concept_num, hidden_dim + embedding_dim]
        return tmp_ht

    # GNN aggregation step, as shown in 3.3.2 Equation 1 of the paper
    def _agg_neighbors(self, tmp_ht, qt):
        r"""
        Parameters:
            tmp_ht: temporal hidden representations of all concepts after the aggregate step
            qt: question indices for all students in a batch at the current timestamp
        Shape:
            tmp_ht: [batch_size, concept_num, hidden_dim + embedding_dim]
            qt: [batch_size]
            m_next: [batch_size, concept_num, hidden_dim]
        Return:
            m_next: hidden representations of all concepts aggregating neighboring representations at the next timestamp
            concept_embedding: input of VAE (optional)
            rec_embedding: reconstructed input of VAE (optional)
            z_prob: probability distribution of latent variable z in VAE (optional)
        """
        qt_mask = torch.ne(qt, -1)  # [batch_size], qt != -1
        masked_qt = qt[qt_mask]  # [mask_num, ]
        masked_tmp_ht = tmp_ht[qt_mask]  # [mask_num, concept_num, hidden_dim + embedding_dim]
        mask_num = masked_tmp_ht.shape[0]
        self_index_tuple = (torch.arange(mask_num, device=qt.device), masked_qt.long())
        self_ht = masked_tmp_ht[self_index_tuple]  # [mask_num, hidden_dim + embedding_dim]
        self_features = self.f_self(self_ht)  # [mask_num, hidden_dim]
        expanded_self_ht = self_ht.unsqueeze(dim=1).repeat(1, self.concept_num, 1)  #[mask_num, concept_num, hidden_dim + embedding_dim]
        neigh_ht = torch.cat((expanded_self_ht, masked_tmp_ht), dim=-1)  #[mask_num, concept_num, 2 * (hidden_dim + embedding_dim)]
        concept_embedding, rec_embedding, z_prob = None, None, None

        if self.graph_type in ['Dense', 'Transition', 'DKT', 'PAM']:
            adj = self.graph[masked_qt.long(), :].unsqueeze(dim=-1)  # [mask_num, concept_num, 1]
            reverse_adj = self.graph[:, masked_qt.long()].transpose(0, 1).unsqueeze(dim=-1)  # [mask_num, concept_num, 1]
            # self.f_neighbor_list[0](neigh_ht) shape: [mask_num, concept_num, hidden_dim]
            neigh_features = adj * self.f_neighbor_list[0](neigh_ht) + reverse_adj * self.f_neighbor_list[1](neigh_ht)
        else:  # ['MHA', 'VAE']
            concept_index = torch.arange(self.concept_num, device=qt.device)
            concept_embedding = self.emb_c(concept_index)  # [concept_num, embedding_dim]
            if self.graph_type == 'MHA':
                query = self.emb_c(masked_qt)
                key = concept_embedding
                att_mask = Variable(torch.ones(self.edge_type_num, mask_num, self.concept_num, device=qt.device))
                for k in range(self.edge_type_num):
                    index_tuple = (torch.arange(mask_num, device=qt.device), masked_qt.long())
                    att_mask[k] = att_mask[k].index_put(index_tuple, torch.zeros(mask_num, device=qt.device))
                graphs = self.graph_model(masked_qt, query, key, att_mask)
            else:  # self.graph_type == 'VAE'
                sp_send, sp_rec, sp_send_t, sp_rec_t = self._get_edges(masked_qt)
                graphs, rec_embedding, z_prob = self.graph_model(concept_embedding, sp_send, sp_rec, sp_send_t, sp_rec_t)
            neigh_features = 0
            for k in range(self.edge_type_num):
                adj = graphs[k][masked_qt, :].unsqueeze(dim=-1)  # [mask_num, concept_num, 1]
                if k == 0:
                    neigh_features = adj * self.f_neighbor_list[k](neigh_ht)
                else:
                    neigh_features = neigh_features + adj * self.f_neighbor_list[k](neigh_ht)
            if self.graph_type == 'MHA':
                neigh_features = 1. / self.edge_type_num * neigh_features
        # neigh_features: [mask_num, concept_num, hidden_dim]
        m_next = tmp_ht[:, :, :self.hidden_dim]
        m_next[qt_mask] = neigh_features
        m_next[qt_mask] = m_next[qt_mask].index_put(self_index_tuple, self_features)
        return m_next, concept_embedding, rec_embedding, z_prob

    # Update step, as shown in Section 3.3.2 of the paper
    def _update(self, tmp_ht, ht, qt):
        r"""
        Parameters:
            tmp_ht: temporal hidden representations of all concepts after the aggregate step
            ht: hidden representations of all concepts at the current timestamp
            qt: question indices for all students in a batch at the current timestamp
        Shape:
            tmp_ht: [batch_size, concept_num, hidden_dim + embedding_dim]
            ht: [batch_size, concept_num, hidden_dim]
            qt: [batch_size]
            h_next: [batch_size, concept_num, hidden_dim]
        Return:
            h_next: hidden representations of all concepts at the next timestamp
            concept_embedding: input of VAE (optional)
            rec_embedding: reconstructed input of VAE (optional)
            z_prob: probability distribution of latent variable z in VAE (optional)
        """
        qt_mask = torch.ne(qt, -1)  # [batch_size], qt != -1
        mask_num = qt_mask.nonzero().shape[0]
        # GNN Aggregation
        m_next, concept_embedding, rec_embedding, z_prob = self._agg_neighbors(tmp_ht, qt)  # [batch_size, concept_num, hidden_dim]
        # Erase & Add Gate
        m_next[qt_mask] = self.erase_add_gate(m_next[qt_mask])  # [mask_num, concept_num, hidden_dim]
        # GRU
        h_next = m_next
        res = self.gru(m_next[qt_mask].reshape(-1, self.hidden_dim), ht[qt_mask].reshape(-1, self.hidden_dim))  # [mask_num * concept_num, hidden_num]
        index_tuple = (torch.arange(mask_num, device=qt_mask.device), )
        h_next[qt_mask] = h_next[qt_mask].index_put(index_tuple, res.reshape(-1, self.concept_num, self.hidden_dim))
        return h_next, concept_embedding, rec_embedding, z_prob

    # Predict step, as shown in Section 3.3.3 of the paper
    def _predict(self, h_next, qt):
        r"""
        Parameters:
            h_next: hidden representations of all concepts at the next timestamp after the update step
            qt: question indices for all students in a batch at the current timestamp
        Shape:
            h_next: [batch_size, concept_num, hidden_dim]
            qt: [batch_size]
            y: [batch_size, concept_num]
        Return:
            y: predicted correct probability of all concepts at the next timestamp
        """
        qt_mask = torch.ne(qt, -1)  # [batch_size], qt != -1
        y = self.predict(h_next).squeeze(dim=-1)  # [batch_size, concept_num]
        y[qt_mask] = torch.sigmoid(y[qt_mask])  # [batch_size, concept_num]
        return y

    def _get_next_pred(self, yt, q_next):
        r"""
        Parameters:
            yt: predicted correct probability of all concepts at the next timestamp
            q_next: question index matrix at the next timestamp
            batch_size: the size of a student batch
        Shape:
            y: [batch_size, concept_num]
            questions: [batch_size, seq_len]
            pred: [batch_size, ]
        Return:
            pred: predicted correct probability of the question answered at the next timestamp
        """
        next_qt = q_next
        next_qt = torch.where(next_qt != -1, next_qt, self.concept_num * torch.ones_like(next_qt, device=yt.device))
        one_hot_qt = F.embedding(next_qt.long(), self.one_hot_q)  # [batch_size, concept_num]
        # dot product between yt and one_hot_qt
        pred = (yt * one_hot_qt).sum(dim=1)  # [batch_size, ]
        return pred

    # Get edges for edge inference in VAE
    def _get_edges(self, masked_qt):
        r"""
        Parameters:
            masked_qt: qt index with -1 padding values removed
        Shape:
            masked_qt: [mask_num, ]
            rel_send: [edge_num, concept_num]
            rel_rec: [edge_num, concept_num]
        Return:
            rel_send: from nodes in edges which send messages to other nodes
            rel_rec:  to nodes in edges which receive messages from other nodes
        """
        mask_num = masked_qt.shape[0]
        row_arr = masked_qt.cpu().numpy().reshape(-1, 1)  # [mask_num, 1]
        row_arr = np.repeat(row_arr, self.concept_num, axis=1)  # [mask_num, concept_num]
        col_arr = np.arange(self.concept_num).reshape(1, -1)  # [1, concept_num]
        col_arr = np.repeat(col_arr, mask_num, axis=0)  # [mask_num, concept_num]
        # add reversed edges
        new_row = np.vstack((row_arr, col_arr))  # [2 * mask_num, concept_num]
        new_col = np.vstack((col_arr, row_arr))  # [2 * mask_num, concept_num]
        row_arr = new_row.flatten()  # [2 * mask_num * concept_num, ]
        col_arr = new_col.flatten()  # [2 * mask_num * concept_num, ]
        data_arr = np.ones(2 * mask_num * self.concept_num)
        init_graph = sp.coo_matrix((data_arr, (row_arr, col_arr)), shape=(self.concept_num, self.concept_num))
        init_graph.setdiag(0)  # remove self-loop edges
        row_arr, col_arr, _ = sp.find(init_graph)
        row_tensor = torch.from_numpy(row_arr).long()
        col_tensor = torch.from_numpy(col_arr).long()
        one_hot_table = torch.eye(self.concept_num, self.concept_num)
        rel_send = F.embedding(row_tensor, one_hot_table)  # [edge_num, concept_num]
        rel_rec = F.embedding(col_tensor, one_hot_table)  # [edge_num, concept_num]
        sp_rec, sp_send = rel_rec.to_sparse(), rel_send.to_sparse()
        sp_rec_t, sp_send_t = rel_rec.T.to_sparse(), rel_send.T.to_sparse()
        sp_send = sp_send.to(device=masked_qt.device)
        sp_rec = sp_rec.to(device=masked_qt.device)
        sp_send_t = sp_send_t.to(device=masked_qt.device)
        sp_rec_t = sp_rec_t.to(device=masked_qt.device)
        return sp_send, sp_rec, sp_send_t, sp_rec_t

    def forward(self, features, questions):
        r"""
        Parameters:
            features: input one-hot matrix
            questions: question index matrix
        seq_len dimension needs padding, because different students may have learning sequences with different lengths.
        Shape:
            features: [batch_size, seq_len]
            questions: [batch_size, seq_len]
            pred_res: [batch_size, seq_len - 1]
        Return:
            pred_res: the correct probability of questions answered at the next timestamp
            concept_embedding: input of VAE (optional)
            rec_embedding: reconstructed input of VAE (optional)
            z_prob: probability distribution of latent variable z in VAE (optional)
        """
        batch_size, seq_len = features.shape
        ht = Variable(torch.zeros((batch_size, self.concept_num, self.hidden_dim), device=features.device))
        pred_list = []
        ec_list = []  # concept embedding list in VAE
        rec_list = []  # reconstructed embedding list in VAE
        z_prob_list = []  # probability distribution of latent variable z in VAE
        for i in range(seq_len):
            xt = features[:, i]  # [batch_size]
            qt = questions[:, i]  # [batch_size]
            qt_mask = torch.ne(qt, -1)  # [batch_size], next_qt != -1
            tmp_ht = self._aggregate(xt, qt, ht, batch_size)  # [batch_size, concept_num, hidden_dim + embedding_dim]
            h_next, concept_embedding, rec_embedding, z_prob = self._update(tmp_ht, ht, qt)  # [batch_size, concept_num, hidden_dim]
            ht[qt_mask] = h_next[qt_mask]  # update new ht
            yt = self._predict(h_next, qt)  # [batch_size, concept_num]
            if i < seq_len - 1:
                pred = self._get_next_pred(yt, questions[:, i + 1])
                pred_list.append(pred)
            ec_list.append(concept_embedding)
            rec_list.append(rec_embedding)
            z_prob_list.append(z_prob)
        pred_res = torch.stack(pred_list, dim=1)  # [batch_size, seq_len - 1]
        return pred_res, ec_list, rec_list, z_prob_list


class MultiHeadAttention(nn.Module):
    """
    Multi-Head Attention module
    NOTE: Stole and modify from https://github.com/jadore801120/attention-is-all-you-need-pytorch/blob/master/transformer/SubLayers.py
    """

    def __init__(self, n_head, concept_num, input_dim, d_k, dropout=0.):
        super(MultiHeadAttention, self).__init__()
        self.n_head = n_head
        self.concept_num = concept_num
        self.d_k = d_k
        self.w_qs = nn.Linear(input_dim, n_head * d_k, bias=False)
        self.w_ks = nn.Linear(input_dim, n_head * d_k, bias=False)
        self.attention = ScaledDotProductAttention(temperature=d_k ** 0.5, attn_dropout=dropout)
        # inferred latent graph, used for saving and visualization
        self.graphs = nn.Parameter(torch.zeros(n_head, concept_num, concept_num))
        self.graphs.requires_grad = False

    def _get_graph(self, attn_score, qt):
        r"""
        Parameters:
            attn_score: attention score of all queries
            qt: masked question index
        Shape:
            attn_score: [n_head, mask_num, concept_num]
            qt: [mask_num]
        Return:
            graphs: n_head types of inferred graphs
        """
        graphs = Variable(torch.zeros(self.n_head, self.concept_num, self.concept_num, device=qt.device))
        for k in range(self.n_head):
            index_tuple = (qt.long(), )
            graphs[k] = graphs[k].index_put(index_tuple, attn_score[k])  # used for calculation
            #############################
            # here, we need to detach edges when storing it into self.graphs in case memory leak!
            self.graphs.data[k] = self.graphs.data[k].index_put(index_tuple, attn_score[k].detach())  # used for saving and visualization
            #############################
        return graphs

    def forward(self, qt, query, key, mask=None):
        r"""
        Parameters:
            qt: masked question index
            query: answered concept embedding for a student batch
            key: concept embedding matrix
            mask: mask matrix
        Shape:
            qt: [mask_num]
            query: [mask_num, embedding_dim]
            key: [concept_num, embedding_dim]
        Return:
            graphs: n_head types of inferred graphs
        """
        d_k, n_head = self.d_k, self.n_head
        len_q, len_k = query.size(0), key.size(0)

        # Pass through the pre-attention projection: lq x (n_head *dk)
        # Separate different heads: lq x n_head x dk
        q = self.w_qs(query).view(len_q, n_head, d_k)
        k = self.w_ks(key).view(len_k, n_head, d_k)

        # Transpose for attention dot product: n_head x lq x dk
        q, k = q.transpose(0, 1), k.transpose(0, 1)
        attn_score = self.attention(q, k, mask=mask)  # [n_head, mask_num, concept_num]
        graphs = self._get_graph(attn_score, qt)
        return graphs


class VAE(nn.Module):

    def __init__(self, input_dim, hidden_dim, output_dim, msg_hidden_dim, msg_output_dim, concept_num, edge_type_num=2,
                 tau=0.1, factor=True, dropout=0., bias=True):
        super(VAE, self).__init__()
        self.edge_type_num = edge_type_num
        self.concept_num = concept_num
        self.tau = tau
        self.encoder = MLPEncoder(input_dim, hidden_dim, output_dim, factor=factor, dropout=dropout, bias=bias)
        self.decoder = MLPDecoder(input_dim, msg_hidden_dim, msg_output_dim, hidden_dim, edge_type_num, dropout=dropout, bias=bias)
        # inferred latent graph, used for saving and visualization
        self.graphs = nn.Parameter(torch.zeros(edge_type_num, concept_num, concept_num))
        self.graphs.requires_grad = False

    def _get_graph(self, edges, sp_rec, sp_send):
        r"""
        Parameters:
            edges: sampled latent graph edge weights from the probability distribution of the latent variable z
            sp_rec: one-hot encoded receive-node index(sparse tensor)
            sp_send: one-hot encoded send-node index(sparse tensor)
        Shape:
            edges: [edge_num, edge_type_num]
            sp_rec: [edge_num, concept_num]
            sp_send: [edge_num, concept_num]
        Return:
            graphs: latent graph list modeled by z which has different edge types
        """
        x_index = sp_send._indices()[1].long()  # send node index: [edge_num, ]
        y_index = sp_rec._indices()[1].long()   # receive node index [edge_num, ]
        graphs = Variable(torch.zeros(self.edge_type_num, self.concept_num, self.concept_num, device=edges.device))
        for k in range(self.edge_type_num):
            index_tuple = (x_index, y_index)
            graphs[k] = graphs[k].index_put(index_tuple, edges[:, k])  # used for calculation
            #############################
            # here, we need to detach edges when storing it into self.graphs in case memory leak!
            self.graphs.data[k] = self.graphs.data[k].index_put(index_tuple, edges[:, k].detach())  # used for saving and visualization
            #############################
        return graphs

    def forward(self, data, sp_send, sp_rec, sp_send_t, sp_rec_t):
        r"""
        Parameters:
            data: input concept embedding matrix
            sp_send: one-hot encoded send-node index(sparse tensor)
            sp_rec: one-hot encoded receive-node index(sparse tensor)
            sp_send_t: one-hot encoded send-node index(sparse tensor, transpose)
            sp_rec_t: one-hot encoded receive-node index(sparse tensor, transpose)
        Shape:
            data: [concept_num, embedding_dim]
            sp_send: [edge_num, concept_num]
            sp_rec: [edge_num, concept_num]
            sp_send_t: [concept_num, edge_num]
            sp_rec_t: [concept_num, edge_num]
        Return:
            graphs: latent graph list modeled by z which has different edge types
            output: the reconstructed data
            prob: q(z|x) distribution
        """
        logits = self.encoder(data, sp_send, sp_rec, sp_send_t, sp_rec_t)  # [edge_num, output_dim(edge_type_num)]
        edges = gumbel_softmax(logits, tau=self.tau, dim=-1)  # [edge_num, edge_type_num]
        prob = F.softmax(logits, dim=-1)
        output = self.decoder(data, edges, sp_send, sp_rec, sp_send_t, sp_rec_t)  # [concept_num, embedding_dim]
        graphs = self._get_graph(edges, sp_send, sp_rec)
        return graphs, output, prob


class DKT(nn.Module):

    def __init__(self, feature_dim, hidden_dim, output_dim, dropout=0., bias=True):
        super(DKT, self).__init__()
        self.feature_dim = feature_dim
        self.hidden_dim = hidden_dim
        self.output_dim = output_dim
        self.bias = bias
        self.rnn = nn.LSTM(feature_dim, hidden_dim, bias=bias, dropout=dropout, batch_first=True)
        self.f_out = nn.Linear(hidden_dim, output_dim, bias=bias)
        self.init_weights()

    def init_weights(self):
        for m in self.modules():
            if isinstance(m, nn.Linear):
                nn.init.xavier_normal_(m.weight.data)
            elif isinstance(m, (nn.LSTM)):
                for i, weight in enumerate(m.parameters()):
                    if i < 2:
                        nn.init.orthogonal_(weight)

    def _get_next_pred(self, yt, questions):
        r"""
        Parameters:
            y: predicted correct probability of all concepts at the next timestamp
            questions: question index matrix
        Shape:
            y: [batch_size, seq_len - 1, output_dim]
            questions: [batch_size, seq_len]
            pred: [batch_size, ]
        Return:
            pred: predicted correct probability of the question answered at the next timestamp
        """
        one_hot = torch.eye(self.output_dim, device=yt.device)
        one_hot = torch.cat((one_hot, torch.zeros(1, self.output_dim, device=yt.device)), dim=0)
        next_qt = questions[:, 1:]
        next_qt = torch.where(next_qt != -1, next_qt, self.output_dim * torch.ones_like(next_qt, device=yt.device))  # [batch_size, seq_len - 1]
        one_hot_qt = F.embedding(next_qt, one_hot)  # [batch_size, seq_len - 1, output_dim]
        # dot product between yt and one_hot_qt
        pred = (yt * one_hot_qt).sum(dim=-1)  # [batch_size, seq_len - 1]
        return pred

    def forward(self, features, questions):
        r"""
        Parameters:
            features: input one-hot matrix
            questions: question index matrix
        seq_len dimension needs padding, because different students may have learning sequences with different lengths.
        Shape:
            features: [batch_size, seq_len]
            questions: [batch_size, seq_len]
            pred_res: [batch_size, seq_len - 1]
        Return:
            pred_res: the correct probability of questions answered at the next timestamp
            concept_embedding: input of VAE (optional)
            rec_embedding: reconstructed input of VAE (optional)
            z_prob: probability distribution of latent variable z in VAE (optional)
        """
        feat_one_hot = torch.eye(self.feature_dim, device=features.device)
        feat_one_hot = torch.cat((feat_one_hot, torch.zeros(1, self.feature_dim, device=features.device)), dim=0)
        feat = torch.where(features != -1, features, self.feature_dim * torch.ones_like(features, device=features.device))
        features = F.embedding(feat, feat_one_hot)

        feature_lens = torch.ne(questions, -1).sum(dim=1)  # padding value = -1
        x_packed = pack_padded_sequence(features, feature_lens, batch_first=True, enforce_sorted=False)
        output_packed, _ = self.rnn(x_packed)  # [batch, seq_len, hidden_dim]
        output_padded, output_lengths = pad_packed_sequence(output_packed, batch_first=True)  # [batch, seq_len, hidden_dim]
        yt = self.f_out(output_padded)  # [batch, seq_len, output_dim]
        yt = torch.sigmoid(yt)
        yt = yt[:, :-1, :]  # [batch, seq_len - 1, output_dim]
        pred_res = self._get_next_pred(yt, questions)  # [batch, seq_len - 1]
        return pred_res<|MERGE_RESOLUTION|>--- conflicted
+++ resolved
@@ -17,22 +17,15 @@
 
 class GKT(nn.Module):
 
-<<<<<<< HEAD
     def __init__(self, concept_num, hidden_dim, embedding_dim, edge_type_num, graph_type, graph=None, graph_model=None, dropout=0.5, bias=True, binary=False, has_cuda=False):
-=======
-    def __init__(self, concept_num, hidden_dim, embedding_dim, edge_type_num, graph_type, graph=None, graph_model=None, dropout=0.5, bias=True, res_len=2):
->>>>>>> 5145cecc
         super(GKT, self).__init__()
         self.concept_num = concept_num
         self.hidden_dim = hidden_dim
         self.embedding_dim = embedding_dim
         self.edge_type_num = edge_type_num
-<<<<<<< HEAD
+
         self.res_len = 2 if binary else 12
         self.has_cuda = has_cuda
-=======
-        self.res_len = res_len
->>>>>>> 5145cecc
 
         assert graph_type in ['Dense', 'Transition', 'DKT', 'PAM', 'MHA', 'VAE']
         self.graph_type = graph_type
