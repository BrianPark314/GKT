import numpy as np
import time
import random
import argparse
import pickle
import os
import gc
import datetime
import torch
import torch.optim as optim
from torch.optim import lr_scheduler
from torch.autograd import Variable
from models import GKT, MultiHeadAttention, VAE, DKT
from metrics import KTLoss, VAELoss
from processing import load_dataset

# Graph-based Knowledge Tracing: Modeling Student Proficiency Using Graph Neural Network.
# For more information, please refer to https://dl.acm.org/doi/10.1145/3350546.3352513
# Author: jhljx
# Email: jhljx8918@gmail.com


parser = argparse.ArgumentParser()
parser.add_argument('--no-cuda', action='store_false', default=True, help='Disables CUDA training.')
parser.add_argument('--seed', type=int, default=42, help='Random seed.')
parser.add_argument('--data-dir', type=str, default='data', help='Data dir for loading input data.')
parser.add_argument('--data-file', type=str, default='assistment_test15.csv', help='Name of input data file.')
parser.add_argument('--save-dir', type=str, default='logs', help='Where to save the trained model, leave empty to not save anything.')
parser.add_argument('-graph-save-dir', type=str, default='graphs', help='Dir for saving concept graphs.')
parser.add_argument('--load-dir', type=str, default='', help='Where to load the trained model if finetunning. ' + 'Leave empty to train from scratch')
parser.add_argument('--dkt-graph-dir', type=str, default='dkt-graph', help='Where to load the pretrained dkt graph.')
parser.add_argument('--dkt-graph', type=str, default='dkt_graph.txt', help='DKT graph data file name.')
parser.add_argument('--model', type=str, default='GKT', help='Model type to use, support GKT and DKT.')
parser.add_argument('--hid-dim', type=int, default=32, help='Dimension of hidden knowledge states.')
parser.add_argument('--emb-dim', type=int, default=32, help='Dimension of concept embedding.')
parser.add_argument('--attn-dim', type=int, default=32, help='Dimension of multi-head attention layers.')
parser.add_argument('--vae-encoder-dim', type=int, default=32, help='Dimension of hidden layers in vae encoder.')
parser.add_argument('--vae-decoder-dim', type=int, default=32, help='Dimension of hidden layers in vae decoder.')
parser.add_argument('--edge-types', type=int, default=2, help='The number of edge types to infer.')
parser.add_argument('--graph-type', type=str, default='Dense', help='The type of latent concept graph.')
parser.add_argument('--dropout', type=float, default=0, help='Dropout rate (1 - keep probability).')
parser.add_argument('--bias', type=bool, default=True, help='Whether to add bias for neural network layers.')
parser.add_argument('--binary', type=bool, default=True, help='Whether only use 0/1 for results.')
parser.add_argument('--result-type', type=int, default=12, help='Number of results types when multiple results are used.')
parser.add_argument('--temp', type=float, default=0.5, help='Temperature for Gumbel softmax.')
parser.add_argument('--hard', action='store_true', default=False, help='Uses discrete samples in training forward pass.')
parser.add_argument('--no-factor', action='store_true', default=False, help='Disables factor graph model.')
parser.add_argument('--prior', action='store_true', default=False, help='Whether to use sparsity prior.')
parser.add_argument('--var', type=float, default=1, help='Output variance.')
parser.add_argument('--epochs', type=int, default=50, help='Number of epochs to train.')
parser.add_argument('--batch-size', type=int, default=128, help='Number of samples per batch.')
parser.add_argument('--train-ratio', type=float, default=0.6, help='The ratio of training samples in a dataset.')
parser.add_argument('--val-ratio', type=float, default=0.2, help='The ratio of validation samples in a dataset.')
parser.add_argument('--shuffle', type=bool, default=True, help='Whether to shuffle the dataset or not.')
parser.add_argument('--lr', type=float, default=0.001, help='Initial learning rate.')
parser.add_argument('--lr-decay', type=int, default=200, help='After how epochs to decay LR by a factor of gamma.')
parser.add_argument('--gamma', type=float, default=0.5, help='LR decay factor.')
parser.add_argument('--test', type=bool, default=False, help='Whether to test for existed model.')
parser.add_argument('--test-model-dir', type=str, default='logs/expDKT', help='Existed model file dir.')



args = parser.parse_args()
args.cuda = not args.no_cuda and torch.cuda.is_available()
args.factor = not args.no_factor
print(args)

random.seed(args.seed)
np.random.seed(args.seed)
torch.manual_seed(args.seed)
if args.cuda:
    torch.cuda.manual_seed(args.seed)
    torch.cuda.manual_seed_all(args.seed)
    torch.backends.cudnn.benchmark = False
    torch.backends.cudnn.deterministic = True

res_len = 2 if args.binary else args.result_type

# Save model and meta-data. Always saves in a new sub-folder.
log = None
save_dir = args.save_dir
if args.save_dir:
    exp_counter = 0
    now = datetime.datetime.now()
    # timestamp = now.isoformat()
    timestamp = now.strftime('%Y-%m-%d %H-%M-%S')
    if args.model == 'DKT':
        model_file_name = 'DKT'
    elif args.model == 'GKT':
        model_file_name = 'GKT' + '-' + args.graph_type
    else:
        raise NotImplementedError(args.model + ' model is not implemented!')
    save_dir = '{}/exp{}/'.format(args.save_dir, model_file_name + timestamp)
    if not os.path.exists(save_dir):
        os.makedirs(save_dir)
    meta_file = os.path.join(save_dir, 'metadata.pkl')
    model_file = os.path.join(save_dir, model_file_name + '.pt')
    optimizer_file = os.path.join(save_dir, model_file_name + '-Optimizer.pt')
    scheduler_file = os.path.join(save_dir, model_file_name + '-Scheduler.pt')
    log_file = os.path.join(save_dir, 'log.txt')
    log = open(log_file, 'w')
    pickle.dump({'args': args}, open(meta_file, "wb"))
else:
    print("WARNING: No save_dir provided!" + "Testing (within this script) will throw an error.")

# load dataset
dataset_path = os.path.join(args.data_dir, args.data_file)
dkt_graph_path = os.path.join(args.dkt_graph_dir, args.dkt_graph)
if not os.path.exists(dkt_graph_path):
    dkt_graph_path = None
concept_num, graph, train_loader, valid_loader, test_loader = load_dataset(dataset_path, args.batch_size, args.graph_type, dkt_graph_path=dkt_graph_path,
                                                                           train_ratio=args.train_ratio, val_ratio=args.val_ratio, shuffle=args.shuffle,
                                                                           model_type=args.model, use_cuda=args.cuda)

# build models
graph_model = None
if args.model == 'GKT':
    if args.graph_type == 'MHA':
        graph_model = MultiHeadAttention(args.edge_types, concept_num, args.emb_dim, args.attn_dim, dropout=args.dropout)
    elif args.graph_type == 'VAE':
        graph_model = VAE(args.emb_dim, args.vae_encoder_dim, args.edge_types, args.vae_decoder_dim, args.vae_decoder_dim, concept_num,
                          edge_type_num=args.edge_types, tau=args.temp, factor=args.factor, dropout=args.dropout, bias=args.bias)
        vae_loss = VAELoss(concept_num, edge_type_num=args.edge_types, prior=args.prior, var=args.var)
        if args.cuda:
            vae_loss = vae_loss.cuda()
    if args.cuda and args.graph_type in ['MHA', 'VAE']:
        graph_model = graph_model.cuda()
    model = GKT(concept_num, args.hid_dim, args.emb_dim, args.edge_types, args.graph_type, graph=graph, graph_model=graph_model,
<<<<<<< HEAD
                dropout=args.dropout, bias=args.bias, has_cuda=args.cuda)
=======
                dropout=args.dropout, bias=args.bias, res_len=res_len)
>>>>>>> 5145cecc
elif args.model == 'DKT':
    model = DKT(res_len * concept_num, args.emb_dim, concept_num, dropout=args.dropout, bias=args.bias)
else:
    raise NotImplementedError(args.model + ' model is not implemented!')
kt_loss = KTLoss()

# build optimizer
optimizer = optim.Adam(model.parameters(), lr=args.lr)
scheduler = lr_scheduler.StepLR(optimizer, step_size=args.lr_decay, gamma=args.gamma)

# load model/optimizer/scheduler params
if args.load_dir:
    if args.model == 'DKT':
        model_file_name = 'DKT'
    elif args.model == 'GKT':
        model_file_name = 'GKT' + '-' + args.graph_type
    else:
        raise NotImplementedError(args.model + ' model is not implemented!')
    model_file = os.path.join(args.load_dir, model_file_name + '.pt')
    optimizer_file = os.path.join(save_dir, model_file_name + '-Optimizer.pt')
    scheduler_file = os.path.join(save_dir, model_file_name + '-Scheduler.pt')
    model.load_state_dict(torch.load(model_file))
    optimizer.load_state_dict(torch.load(optimizer_file))
    scheduler.load_state_dict(torch.load(scheduler_file))
    args.save_dir = False

# build optimizer
optimizer = optim.Adam(model.parameters(), lr=args.lr)
scheduler = lr_scheduler.StepLR(optimizer, step_size=args.lr_decay, gamma=args.gamma)

if args.model == 'GKT' and args.prior:
    prior = np.array([0.91, 0.03, 0.03, 0.03])  # TODO: hard coded for now
    print("Using prior")
    print(prior)
    log_prior = torch.FloatTensor(np.log(prior))
    log_prior = torch.unsqueeze(log_prior, 0)
    log_prior = torch.unsqueeze(log_prior, 0)
    log_prior = Variable(log_prior)
    if args.cuda:
        log_prior = log_prior.cuda()

if args.cuda:
    model = model.cuda()
    kt_loss = KTLoss()


def train(epoch, best_val_loss):
    t = time.time()
    loss_train = []
    kt_train = []
    vae_train = []
    auc_train = []
    acc_train = []
    if graph_model is not None:
        graph_model.train()
    model.train()
    for batch_idx, (features, questions, answers) in enumerate(train_loader):
        t1 = time.time()
        if args.cuda:
            features, questions, answers = features.cuda(), questions.cuda(), answers.cuda()
        ec_list, rec_list, z_prob_list = None, None, None
        if args.model == 'GKT':
            pred_res, ec_list, rec_list, z_prob_list = model(features, questions)
        elif args.model == 'DKT':
            pred_res = model(features, questions)
        else:
            raise NotImplementedError(args.model + ' model is not implemented!')
        loss_kt, auc, acc = kt_loss(pred_res, answers)
        kt_train.append(float(loss_kt.cpu().detach().numpy()))
        if auc != -1 and acc != -1:
            auc_train.append(auc)
            acc_train.append(acc)

        if args.model == 'GKT' and args.graph_type == 'VAE':
            if args.prior:
                loss_vae = vae_loss(ec_list, rec_list, z_prob_list, log_prior=log_prior)
            else:
                loss_vae = vae_loss(ec_list, rec_list, z_prob_list)
                vae_train.append(float(loss_vae.cpu().detach().numpy()))
            print('batch idx: ', batch_idx, 'loss kt: ', loss_kt.item(), 'loss vae: ', loss_vae.item(), 'auc: ', auc, 'acc: ', acc, end=' ')
            loss = loss_kt + loss_vae
        else:
            loss = loss_kt
            print('batch idx: ', batch_idx, 'loss kt: ', loss_kt.item(), 'auc: ', auc, 'acc: ', acc, end=' ')
        loss_train.append(float(loss.cpu().detach().numpy()))
        loss.backward()
        optimizer.step()
        scheduler.step()
        optimizer.zero_grad()
        del loss
        print('cost time: ', str(time.time() - t1))

    loss_val = []
    kt_val = []
    vae_val = []
    auc_val = []
    acc_val = []

    if graph_model is not None:
        graph_model.eval()
    model.eval()
    with torch.no_grad():
        for batch_idx, (features, questions, answers) in enumerate(valid_loader):
            if args.cuda:
                features, questions, answers = features.cuda(), questions.cuda(), answers.cuda()
            ec_list, rec_list, z_prob_list = None, None, None
            if args.model == 'GKT':
                pred_res, ec_list, rec_list, z_prob_list = model(features, questions)
            elif args.model == 'DKT':
                pred_res = model(features, questions)
            else:
                raise NotImplementedError(args.model + ' model is not implemented!')
            loss_kt, auc, acc = kt_loss(pred_res, answers)
            loss_kt = float(loss_kt.cpu().detach().numpy())
            kt_val.append(loss_kt)
            if auc != -1 and acc != -1:
                auc_val.append(auc)
                acc_val.append(acc)

            loss = loss_kt
            if args.model == 'GKT' and args.graph_type == 'VAE':
                loss_vae = vae_loss(ec_list, rec_list, z_prob_list)
                loss_vae = float(loss_vae.cpu().detach().numpy())
                vae_val.append(loss_vae)
                loss = loss_kt + loss_vae
            loss_val.append(loss)
            del loss
    if args.model == 'GKT' and args.graph_type == 'VAE':
        print('Epoch: {:04d}'.format(epoch),
              'loss_train: {:.10f}'.format(np.mean(loss_train)),
              'kt_train: {:.10f}'.format(np.mean(kt_train)),
              'vae_train: {:.10f}'.format(np.mean(vae_train)),
              'auc_train: {:.10f}'.format(np.mean(auc_train)),
              'acc_train: {:.10f}'.format(np.mean(acc_train)),
              'loss_val: {:.10f}'.format(np.mean(loss_val)),
              'kt_val: {:.10f}'.format(np.mean(kt_val)),
              'vae_val: {:.10f}'.format(np.mean(vae_val)),
              'auc_val: {:.10f}'.format(np.mean(auc_val)),
              'acc_val: {:.10f}'.format(np.mean(acc_val)),
              'time: {:.4f}s'.format(time.time() - t))
    else:
        print('Epoch: {:04d}'.format(epoch),
              'loss_train: {:.10f}'.format(np.mean(loss_train)),
              'auc_train: {:.10f}'.format(np.mean(auc_train)),
              'acc_train: {:.10f}'.format(np.mean(acc_train)),
              'loss_val: {:.10f}'.format(np.mean(loss_val)),
              'auc_val: {:.10f}'.format(np.mean(auc_val)),
              'acc_val: {:.10f}'.format(np.mean(acc_val)),
              'time: {:.4f}s'.format(time.time() - t))
    if args.save_dir and np.mean(loss_val) < best_val_loss:
        print('Best model so far, saving...')
        torch.save(model.state_dict(), model_file)
        torch.save(optimizer.state_dict(), optimizer_file)
        torch.save(scheduler.state_dict(), scheduler_file)
        if args.model == 'GKT' and args.graph_type == 'VAE':
            print('Epoch: {:04d}'.format(epoch),
                  'loss_train: {:.10f}'.format(np.mean(loss_train)),
                  'kt_train: {:.10f}'.format(np.mean(kt_train)),
                  'vae_train: {:.10f}'.format(np.mean(vae_train)),
                  'auc_train: {:.10f}'.format(np.mean(auc_train)),
                  'acc_train: {:.10f}'.format(np.mean(acc_train)),
                  'loss_val: {:.10f}'.format(np.mean(loss_val)),
                  'kt_val: {:.10f}'.format(np.mean(kt_val)),
                  'vae_val: {:.10f}'.format(np.mean(vae_val)),
                  'auc_val: {:.10f}'.format(np.mean(auc_val)),
                  'acc_val: {:.10f}'.format(np.mean(acc_val)),
                  'time: {:.4f}s'.format(time.time() - t), file=log)
            del kt_train
            del vae_train
            del kt_val
            del vae_val
        else:
            print('Epoch: {:04d}'.format(epoch),
                  'loss_train: {:.10f}'.format(np.mean(loss_train)),
                  'auc_train: {:.10f}'.format(np.mean(auc_train)),
                  'acc_train: {:.10f}'.format(np.mean(acc_train)),
                  'loss_val: {:.10f}'.format(np.mean(loss_val)),
                  'auc_val: {:.10f}'.format(np.mean(auc_val)),
                  'acc_val: {:.10f}'.format(np.mean(acc_val)),
                  'time: {:.4f}s'.format(time.time() - t), file=log)
        log.flush()
    res = np.mean(loss_val)
    del loss_train
    del auc_train
    del acc_train
    del loss_val
    del auc_val
    del acc_val
    gc.collect()
    if args.cuda:
        torch.cuda.empty_cache()
    return res


def test():
    loss_test = []
    kt_test = []
    vae_test = []
    auc_test = []
    acc_test = []

    if graph_model is not None:
        graph_model.eval()
    model.eval()
    model.load_state_dict(torch.load(model_file))
    with torch.no_grad():
        for batch_idx, (features, questions, answers) in enumerate(test_loader):
            if args.cuda:
                features, questions, answers = features.cuda(), questions.cuda(), answers.cuda()
            ec_list, rec_list, z_prob_list = None, None, None
            if args.model == 'GKT':
                pred_res, ec_list, rec_list, z_prob_list = model(features, questions)
            elif args.model == 'DKT':
                pred_res = model(features, questions)
            else:
                raise NotImplementedError(args.model + ' model is not implemented!')
            loss_kt, auc, acc = kt_loss(pred_res, answers)
            loss_kt = float(loss_kt.cpu().detach().numpy())
            if auc != -1 and acc != -1:
                auc_test.append(auc)
                acc_test.append(acc)
            kt_test.append(loss_kt)
            loss = loss_kt
            if args.model == 'GKT' and args.graph_type == 'VAE':
                loss_vae = vae_loss(ec_list, rec_list, z_prob_list)
                loss_vae = float(loss_vae.cpu().detach().numpy())
                vae_test.append(loss_vae)
                loss = loss_kt + loss_vae
            loss_test.append(loss)
            del loss
    print('--------------------------------')
    print('--------Testing-----------------')
    print('--------------------------------')
    if args.model == 'GKT' and args.graph_type == 'VAE':
        print('loss_test: {:.10f}'.format(np.mean(loss_test)),
              'kt_test: {:.10f}'.format(np.mean(kt_test)),
              'vae_test: {:.10f}'.format(np.mean(vae_test)),
              'auc_test: {:.10f}'.format(np.mean(auc_test)),
              'acc_test: {:.10f}'.format(np.mean(acc_test)))
    else:
        print('loss_test: {:.10f}'.format(np.mean(loss_test)),
              'auc_test: {:.10f}'.format(np.mean(auc_test)),
              'acc_test: {:.10f}'.format(np.mean(acc_test)))
    if args.save_dir:
        print('--------------------------------', file=log)
        print('--------Testing-----------------', file=log)
        print('--------------------------------', file=log)
        if args.model == 'GKT' and args.graph_type == 'VAE':
            print('loss_test: {:.10f}'.format(np.mean(loss_test)),
                  'kt_test: {:.10f}'.format(np.mean(kt_test)),
                  'vae_test: {:.10f}'.format(np.mean(vae_test)),
                  'auc_test: {:.10f}'.format(np.mean(auc_test)),
                  'acc_test: {:.10f}'.format(np.mean(acc_test)), file=log)
            del kt_test
            del vae_test
        else:
            print('loss_test: {:.10f}'.format(np.mean(loss_test)),
                  'auc_test: {:.10f}'.format(np.mean(auc_test)),
                  'acc_test: {:.10f}'.format(np.mean(acc_test)), file=log)
        log.flush()
    del loss_test
    del auc_test
    del acc_test
    gc.collect()
    if args.cuda:
        torch.cuda.empty_cache()

if args.test is False:
    # Train model
    print('start training!')
    t_total = time.time()
    best_val_loss = np.inf
    best_epoch = 0
    for epoch in range(args.epochs):
        val_loss = train(epoch, best_val_loss)
        if val_loss < best_val_loss:
            best_val_loss = val_loss
            best_epoch = epoch
    print("Optimization Finished!")
    print("Best Epoch: {:04d}".format(best_epoch))
    if args.save_dir:
        print("Best Epoch: {:04d}".format(best_epoch), file=log)
        log.flush()

test()
if log is not None:
    print(save_dir)
    log.close()<|MERGE_RESOLUTION|>--- conflicted
+++ resolved
@@ -126,11 +126,7 @@
     if args.cuda and args.graph_type in ['MHA', 'VAE']:
         graph_model = graph_model.cuda()
     model = GKT(concept_num, args.hid_dim, args.emb_dim, args.edge_types, args.graph_type, graph=graph, graph_model=graph_model,
-<<<<<<< HEAD
                 dropout=args.dropout, bias=args.bias, has_cuda=args.cuda)
-=======
-                dropout=args.dropout, bias=args.bias, res_len=res_len)
->>>>>>> 5145cecc
 elif args.model == 'DKT':
     model = DKT(res_len * concept_num, args.emb_dim, concept_num, dropout=args.dropout, bias=args.bias)
 else:
